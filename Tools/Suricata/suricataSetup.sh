#!/bin/bash

# ==============================================================================
# Suricata IPS Mode Installer and Configurator (v2.6 - Optimized)
#
# Description: This script automates the installation of Suricata on
#              Debian-based and Red Hat-based systems. It configures Suricata
#              for IPS mode, validates the configuration, and safely applies
#              persistent firewall rules.
#
# WARNING: This script will modify system packages and firewall settings.
#          It is intended for use on a dedicated security monitoring
#          system or a system you fully control. Run with caution.
#
# Usage: ./suricata_ips_setup.sh
# ==============================================================================

# --- Script Configuration ---
set -e

# --- Functions ---

# Function to print a formatted header
print_header() {
    echo "======================================================================"
    echo " $1"
    echo "======================================================================"
}

# Function to print an error message and exit
exit_with_error() {
    echo " "
    echo "[ERROR] $1" >&2
    echo "Aborting script."
    exit 1
}

# --- Pre-flight Checks ---

# 1. Check for root privileges
if [ "$EUID" -ne 0 ]; then
    exit_with_error "This script must be run as root. Please use sudo."
fi

# 2. Detect OS and set package manager
print_header "Step 1: Detecting System and Installing Prerequisites"
if [ -f /etc/os-release ]; then
    . /etc/os-release
    OS_ID=$ID
    OS_ID_LIKE=${ID_LIKE:-""}
else
    exit_with_error "Cannot determine OS from /etc/os-release. Aborting."
fi

if [[ "$OS_ID" == "ubuntu" || "$OS_ID" == "debian" || "$OS_ID" == "linuxmint" || " $OS_ID_LIKE " == *"debian"* ]]; then
    OS_FAMILY="debian"
    PKG_MANAGER="apt-get"
    echo "Detected Debian-based system ($OS_ID). Using APT."
    $PKG_MANAGER update > /dev/null
    $PKG_MANAGER install -y software-properties-common curl

elif [[ "$OS_ID" == "fedora" || "$OS_ID" == "almalinux" || "$OS_ID" == "rocky" || "$OS_ID" == "centos" || "$OS_ID" == "ol" || "$OS_ID" == "rhel" || " $OS_ID_LIKE " == *"rhel"* || " $OS_ID_LIKE " == *"centos"* ]]; then
    OS_FAMILY="redhat"
    if command -v dnf &> /dev/null;
    then
        PKG_MANAGER="dnf"
    else
        PKG_MANAGER="yum"
    fi
    echo "Detected Red Hat-based system ($OS_ID). Using $PKG_MANAGER."
    $PKG_MANAGER install -y curl
else
    exit_with_error "Unsupported distribution: '$OS_ID'. This script supports Debian and Red Hat families."
fi


# --- User Input ---

print_header "Suricata IPS Configuration"
echo "This script will install and configure Suricata in IPS mode."
echo "We need two pieces of information to get started."
echo " "

# Get HOME_NET from user
read -p "Enter your home network range (e.g., 192.168.1.0/24): " HOME_NET
if [ -z "$HOME_NET" ]; then
    exit_with_error "Home network range cannot be empty."
fi

# Get network interface from user
echo " "
echo "Available network interfaces:"
ip -br a | awk '{print $1}' | grep -v "lo"
echo " "
read -p "Enter the network interface to monitor (e.g., eth0): " IFACE
if [ -z "$IFACE" ]; then
    exit_with_error "Network interface cannot be empty."
fi

echo " "
echo "Configuration:"
echo "  - Home Network: $HOME_NET"
echo "  - Interface:    $IFACE"
echo " "
read -p "Is this correct? (y/n): " confirm
if [[ "$confirm" != [yY] ]]; then
    echo "Script cancelled by user."
    exit 0
fi


# --- Installation ---

print_header "Step 2: Installing Suricata and Firewall Tools"
case "$OS_FAMILY" in
    "debian")
        add-apt-repository -y ppa:oisf/suricata-stable || exit_with_error "Failed to add Suricata PPA."
        $PKG_MANAGER update
        $PKG_MANAGER install -y suricata iptables-persistent || exit_with_error "Failed to install Suricata and iptables-persistent."
        ;;
    "redhat")
        # Install correct COPR plugin based on package manager
        if [ "$PKG_MANAGER" == "dnf" ]; then
            $PKG_MANAGER install -y epel-release dnf-plugins-core
        else # yum
            $PKG_MANAGER install -y epel-release yum-plugin-copr
        fi
        $PKG_MANAGER copr enable -y @oisf/suricata-stable || exit_with_error "Failed to enable Suricata COPR repository."
        $PKG_MANAGER install -y suricata iptables-services || exit_with_error "Failed to install Suricata and iptables-services."
        ;; 
esac
echo "Installation complete."


# --- Rule Management ---

print_header "Step 3: Updating Suricata Rules"
suricata-update || exit_with_error "Failed to update Suricata rules."
echo "Rules updated successfully."


# --- Configuration ---

print_header "Step 4: Configuring suricata.yaml and System Service"
SURICATA_CONF="/etc/suricata/suricata.yaml"

# Set OS-specific paths
if [ "$OS_FAMILY" == "debian" ]; then
    SURICATA_DEFAULTS="/etc/default/suricata"
else # redhat
    SURICATA_DEFAULTS="/etc/sysconfig/suricata"
fi

# Backup the original configuration file
cp "$SURICATA_CONF" "${SURICATA_CONF}.bak.$(date +%s)"
echo "Backed up original YAML configuration to ${SURICATA_CONF}.bak.<timestamp>"

# Atomically configure suricata.yaml using sed commands
echo "Configuring suricata.yaml..."
<<<<<<< HEAD
sed -i -E \
    -e "s|^(\s*HOME_NET:\s*)\\"\\[.*\\\\]\\\"|\1\"\\[$HOME_NET\"\"|g" \
    -e "s/^    - interface: .*/    - interface: default/" \
    -e 's/^(\s*- eve-log:\s*)enabled: no/\1enabled: yes/' \
    -e '/- eve-log:/,/types:/s/^(\s*)#(\s*-\s*(alert|http|dns|tls|files|ssh|flow))/\1\2/' \
    -e 's/^(\s*)#\s*(ja3-fingerprints:).*/\1\2 yes/' \
    -e 's/^(\s*)#\s*(ja4-fingerprints:).*/\1\2 yes/' \
    -e 's/^(\s*ja4:).*/\1 on/' \
    "$SURICATA_CONF"
=======
echo "Configuring JA4 fingerprinting/logging..."
sed -i 's/# ja4: off/ja4: on/g' $SURICATA_CONF
sed -i 's/#ja3-fingerprints\: auto/ja3-fingerprints\: auto/g' $SURICATA_CONF
sed -i 's/#ja4-fingrprints\: auto/ja4-fingerprints\: auto/g' $SURICATA_CONF
sed -i 's/#encryption-handling\: default/encryption-handling\: default/g' $SURICATA_CONF
>>>>>>> 9e60d6da

# Configure system service for NFQUEUE mode
echo "Configuring system service for NFQUEUE (IPS) mode..."
if [ -f "$SURICATA_DEFAULTS" ]; then
    sed -i 's/^LISTENMODE=.*/LISTENMODE=nfqueue/' "$SURICATA_DEFAULTS"
else
    echo 'LISTENMODE=nfqueue' > "$SURICATA_DEFAULTS"
fi

# Ensure log directory exists and has correct permissions
echo "Ensuring correct log directory permissions..."
mkdir -p /var/log/suricata
# Ensure suricata user and group exist before changing ownership
groupadd -r suricata &>/dev/null || true
useradd -r -g suricata -d /var/lib/suricata -s /sbin/nologin -c "Suricata IDS" suricata &>/dev/null || true
chown -R suricata:suricata /var/log/suricata

# Grant Wazuh agent access to Suricata logs
if id "wazuh" &>/dev/null; then
    echo "Adding wazuh user to suricata group for log access..."
    usermod -a -G suricata wazuh
else
    echo "Wazuh user not found. Skipping group modification."
    echo "If you install a Wazuh agent later, manually add the 'wazuh' user to the 'suricata' group."
fi

echo "Configuration updated."


# --- Validation ---

print_header "Step 5: Validating Suricata Configuration"
echo "Running a pre-flight test on the configuration and rules..."
if ! /usr/bin/suricata -T -c "$SURICATA_CONF" -v; then
    exit_with_error "Suricata configuration test failed. Please review the errors above."
fi
echo "Configuration and rules validated successfully."


# --- Firewall Setup & Service Start ---

print_header "Step 6: Applying Firewall Rules and Starting Suricata"

# Function to clean up iptables rules on failure
cleanup_on_failure() {
    echo " "
    echo "‼️ An error occurred. Rolling back firewall rules to restore connectivity..."
    iptables -F
    echo "iptables rules flushed. Network should be restored."
}

# Trap errors to call the cleanup function
trap cleanup_on_failure ERR

# --- Firewall Configuration ---
case "$OS_FAMILY" in
    "debian")
        echo "Configuring iptables-persistent..."
        echo "iptables-persistent iptables-persistent/autosave_v4 boolean true" | debconf-set-selections
        echo "iptables-persistent iptables-persistent/autosave_v6 boolean true" | debconf-set-selections
        # This is just to ensure the service is enabled, install was done earlier
        systemctl enable netfilter-persistent
        ;; 
    "redhat")
        if systemctl is-active --quiet firewalld;
        then
            echo "Disabling firewalld to use iptables..."
            systemctl stop firewalld
            systemctl disable firewalld
        fi
        echo "Enabling iptables-services..."
        systemctl enable iptables
        ;; 
esac

# Flush any existing rules to be safe
iptables -F

# Add bypass rules for stability
iptables -I INPUT 1 -i lo -j ACCEPT
iptables -I OUTPUT 1 -o lo -j ACCEPT
iptables -I INPUT 1 -m conntrack --ctstate ESTABLISHED,RELATED -j ACCEPT
iptables -I OUTPUT 1 -m conntrack --ctstate ESTABLISHED,RELATED -j ACCEPT

# Send NEW connections to NFQUEUE for Suricata
iptables -A INPUT -j NFQUEUE --queue-num 0
iptables -A OUTPUT -j NFQUEUE --queue-num 0
iptables -A FORWARD -j NFQUEUE --queue-num 0

# --- Save Firewall Rules ---
echo "Saving iptables rules..."
case "$OS_FAMILY" in
    "debian")
        iptables-save > /etc/iptables/rules.v4
        ;; 
    "redhat")
        iptables-save > /etc/sysconfig/iptables
        ;; 
esac
echo "iptables rules added and made persistent."

# --- Service Start ---
# Stop any running instance and clean up the old PID file
systemctl stop suricata &>/dev/null || true
rm -f /var/run/suricata.pid # Remove stale PID file

# Reload systemd to pick up changes
systemctl daemon-reload
echo "Starting Suricata service..."
systemctl start suricata

# Verify that the service has started
echo "Waiting for Suricata engine to initialize..."
SURICATA_LOG="/var/log/suricata/suricata.log"

# Wait up to 30 seconds for the engine to start
for i in {1..30}; do
    if systemctl is-active --quiet suricata && grep -q "NFQ running in IPS mode" "$SURICATA_LOG"; then
        echo "✅ Suricata service is active and running in IPS mode."
        trap - ERR # Disable the error trap if we succeed
        break
    fi

    if [ "$i" -eq 30 ]; then
        echo "Timed out waiting for Suricata to start."
        if ! systemctl is-active --quiet suricata;
        then
            exit_with_error "Suricata service is not active. Check 'systemctl status suricata' and 'journalctl -u suricata'."
        else
            exit_with_error "Suricata service is active, but failed to initialize IPS mode. Check logs at $SURICATA_LOG"
        fi
    fi
    sleep 1
done

# --- Test ---

print_header "Step 7: Running Live Test"

# Perform the test
echo "Running test with curl http://testmynids.org/uid/index.html..."
echo "A successful IPS block will cause this command to hang or fail."
curl --max-time 10 http://testmynids.org/uid/index.html || true # Don't exit on failure

# Check the logs for the specific alert
LOG_FILE="/var/log/suricata/fast.log"
echo "Checking logs for test signature..."
sleep 2

if grep -q "testmynids.org" "$LOG_FILE"; then
    echo " "
    echo "✅ SUCCESS: Test signature found in logs!"
    echo "Suricata is successfully monitoring traffic in IPS mode."
    grep "testmynids.org" "$LOG_FILE"
else
    echo " "
    echo "❌ FAILED: Test signature was NOT found in logs."
    echo "Please check your configuration and network traffic."
    echo "Log file checked: $LOG_FILE"
fi

print_header "Setup Complete"
echo "To see live alerts, run: tail -f /var/log/suricata/eve.json"
echo "To stop Suricata, run: systemctl stop suricata && iptables -F"<|MERGE_RESOLUTION|>--- conflicted
+++ resolved
@@ -73,7 +73,7 @@
     exit_with_error "Unsupported distribution: '$OS_ID'. This script supports Debian and Red Hat families."
 fi
 
-
+https://gemini.google.com/app
 # --- User Input ---
 
 print_header "Suricata IPS Configuration"
@@ -151,15 +151,14 @@
     SURICATA_DEFAULTS="/etc/sysconfig/suricata"
 fi
 
-# Backup the original configuration file
+# Backup the originabout:blank#blockedal configuration file
 cp "$SURICATA_CONF" "${SURICATA_CONF}.bak.$(date +%s)"
 echo "Backed up original YAML configuration to ${SURICATA_CONF}.bak.<timestamp>"
 
-# Atomically configure suricata.yaml using sed commands
+# Atomically configure suricata.yaml using a  sed command
 echo "Configuring suricata.yaml..."
-<<<<<<< HEAD
 sed -i -E \
-    -e "s|^(\s*HOME_NET:\s*)\\"\\[.*\\\\]\\\"|\1\"\\[$HOME_NET\"\"|g" \
+    -e "s|^(\s*HOME_NET:\s*)\\"\\[.*\\\\]\\"|\1\"\\[$HOME_NET\"\"|g" \
     -e "s/^    - interface: .*/    - interface: default/" \
     -e 's/^(\s*- eve-log:\s*)enabled: no/\1enabled: yes/' \
     -e '/- eve-log:/,/types:/s/^(\s*)#(\s*-\s*(alert|http|dns|tls|files|ssh|flow))/\1\2/' \
@@ -167,13 +166,6 @@
     -e 's/^(\s*)#\s*(ja4-fingerprints:).*/\1\2 yes/' \
     -e 's/^(\s*ja4:).*/\1 on/' \
     "$SURICATA_CONF"
-=======
-echo "Configuring JA4 fingerprinting/logging..."
-sed -i 's/# ja4: off/ja4: on/g' $SURICATA_CONF
-sed -i 's/#ja3-fingerprints\: auto/ja3-fingerprints\: auto/g' $SURICATA_CONF
-sed -i 's/#ja4-fingrprints\: auto/ja4-fingerprints\: auto/g' $SURICATA_CONF
-sed -i 's/#encryption-handling\: default/encryption-handling\: default/g' $SURICATA_CONF
->>>>>>> 9e60d6da
 
 # Configure system service for NFQUEUE mode
 echo "Configuring system service for NFQUEUE (IPS) mode..."
@@ -186,9 +178,6 @@
 # Ensure log directory exists and has correct permissions
 echo "Ensuring correct log directory permissions..."
 mkdir -p /var/log/suricata
-# Ensure suricata user and group exist before changing ownership
-groupadd -r suricata &>/dev/null || true
-useradd -r -g suricata -d /var/lib/suricata -s /sbin/nologin -c "Suricata IDS" suricata &>/dev/null || true
 chown -R suricata:suricata /var/log/suricata
 
 # Grant Wazuh agent access to Suricata logs
@@ -236,7 +225,7 @@
         echo "iptables-persistent iptables-persistent/autosave_v6 boolean true" | debconf-set-selections
         # This is just to ensure the service is enabled, install was done earlier
         systemctl enable netfilter-persistent
-        ;; 
+        ;;
     "redhat")
         if systemctl is-active --quiet firewalld;
         then
@@ -268,7 +257,7 @@
 case "$OS_FAMILY" in
     "debian")
         iptables-save > /etc/iptables/rules.v4
-        ;; 
+        ;;
     "redhat")
         iptables-save > /etc/sysconfig/iptables
         ;; 
